--- conflicted
+++ resolved
@@ -57,13 +57,10 @@
 import { DataTransfers } from 'vs/base/browser/dnd';
 import { Schemas } from 'vs/base/common/network';
 import { IWorkspaceFolderCreationData } from 'vs/platform/workspaces/common/workspaces';
-<<<<<<< HEAD
 import { rtrim } from 'vs/base/common/strings';
-=======
 import { IConfirmationService, IConfirmationResult, IConfirmation } from 'vs/platform/dialogs/common/dialogs';
 import { getConfirmMessage } from 'vs/workbench/services/dialogs/electron-browser/dialogs';
 import { INotificationService } from 'vs/platform/notification/common/notification';
->>>>>>> 0352d7b9
 
 export class FileDataSource implements IDataSource {
 	constructor(
@@ -332,17 +329,12 @@
 		];
 	}
 
-	private displayCurrentPath(inputBox: InputBox, initialRelPath: string, fileKind: FileKind, projectFolderName?: string) {
+	private displayCurrentPath(inputBox: InputBox, initialRelPath: string, fileKind: FileKind, projectFolderName: string = '') {
 		if (inputBox.validate()) {
 			const value = inputBox.value;
 			if (value && value.search(/[\\/]/) !== -1) {	// only show if there's a slash
-<<<<<<< HEAD
 				let newPath = paths.normalize(paths.join(initialRelPath, value), true);
 				newPath = rtrim(newPath, paths.nativeSep);
-=======
-
-				const newPath = paths.normalize(paths.join(projectFolderName, initialRelPath, value), true);
->>>>>>> 0352d7b9
 				const fileType: string = FileKind[fileKind].toLowerCase();
 
 				inputBox.showMessage({
